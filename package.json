--- conflicted
+++ resolved
@@ -1,10 +1,6 @@
 {
   "name": "svelte-preprocess",
-<<<<<<< HEAD
-  "version": "2.9.1",
-=======
   "version": "2.10.0",
->>>>>>> ed620064
   "license": "MIT",
   "main": "src/index.js",
   "types": "src/index.d.ts",
